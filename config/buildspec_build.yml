--- conflicted
+++ resolved
@@ -25,8 +25,4 @@
     - imagedefinitions.json
     - config/appspec.yml
     - config/taskdef.json
-<<<<<<< HEAD
-    - config/buildspec_prepare_deploy.yml
-=======
-    - config/buildspec_prepare_deploy.yml  # Added this line
->>>>>>> 7a03692e
+    - config/buildspec_prepare_deploy.yml  # Added this line